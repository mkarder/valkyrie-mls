--- conflicted
+++ resolved
@@ -15,9 +15,6 @@
 anyhow = "1.0"
 log = "0.4.26"
 env_logger = "0.11.7"
-<<<<<<< HEAD
 clap = { version = "4.4", features = ["derive"] }
-=======
 rust-corosync = "0.2.4"
 once_cell = "1.21.3"
->>>>>>> 0b693390
