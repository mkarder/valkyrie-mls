--- conflicted
+++ resolved
@@ -12,12 +12,6 @@
 
 
 [mls]
-<<<<<<< HEAD
 node_id = "node14"
 credential_type = "ed25519"
-update_interval_secs = 100
-=======
-node_id = "NODE"
-credential_type = "ed25519"
-update_interval_secs = 9999999999 #Set arbitrarily large so that there are no updates sent during testing
->>>>>>> 54d78135
+update_interval_secs = 9999999999 #Set arbitrarily large so that there are no updates sent during testing