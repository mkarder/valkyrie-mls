--- conflicted
+++ resolved
@@ -1,10 +1,6 @@
 use crate::config::MlsConfig;
 use anyhow::{Context, Error};
-<<<<<<< HEAD
 use openmls::group::{self, MlsGroup};
-=======
-use openmls::group::MlsGroup;
->>>>>>> 9863b049
 use openmls::prelude::{group_info::VerifiableGroupInfo, *};
 use openmls_basic_credential::SignatureKeyPair;
 use openmls_rust_crypto::OpenMlsRustCrypto;
@@ -77,7 +73,6 @@
             generate_key_package(cipher, &provider, &signature_key, credential.clone());
         let group_join_config = generate_group_config();
 
-<<<<<<< HEAD
         let group = MlsGroup::new(
             &provider,
             &signature_key,
@@ -86,18 +81,7 @@
             )
             .expect("Error creating group");
             
-=======
-        let group = MlsGroup::builder()
-            .padding_size(0)
-            .sender_ratchet_configuration(SenderRatchetConfiguration::new(
-                10,   // out_of_order_tolerance
-                2000, // maximum_forward_distance
-            ))
-            .ciphersuite(cipher)
-            .use_ratchet_tree_extension(true)
-            .build(&provider, &signature_key, credential.clone())
-            .expect("An unexpected error occurred.");
->>>>>>> 9863b049
+
         
         let update_interval_secs = config.update_interval_secs;
 
@@ -431,7 +415,6 @@
             .self_update(
                 &self.provider,
                 &self.signature_key,
-<<<<<<< HEAD
                 LeafNodeParameters::default(),
             )
             .expect("Error updating self");
@@ -451,29 +434,7 @@
         let _ = self.group.merge_pending_commit(&self.provider);
 
         (group_commit_out, welcome_out)
-=======
-                LeafNodeParameters::default()
-            ) {
-                Ok((group_commit, welcome_option, _group_info)) => {
-                    let group_commit_out = group_commit
-                        .tls_serialize_detached()
-                        .expect("Error serializing group commit");
-                    let welcome_out = welcome_option // Only process welcome if it is Some 
-                        .map(|welcome| {
-                            welcome
-                                .tls_serialize_detached()
-                                .expect("Error serializing welcome")
-                        });
-                        let _ = self.group.merge_pending_commit(&self.provider);
-                    log::info!("Updated self in group with ID: {:?}", self.group.group_id());
-                        return Ok((group_commit_out, welcome_out))
-                }
-                Err(e) => {
-                    log::error!("Error updating self: {:?}", e);
-                    return Err(Error::msg("Error updating self"));
-                }
-        }
->>>>>>> 9863b049
+
     }
 
     /// Helper function to retrieve the ratchet tree from the group.
