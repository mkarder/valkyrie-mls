use crate::authentication::ed25519::Ed25519SignatureKeyPair;
use crate::authentication::{self, Ed25519credential};
use crate::config::MlsConfig;
use anyhow::{Context, Error};
use openmls::group::MlsGroup;
use openmls::prelude::{group_info::VerifiableGroupInfo, *};
use openmls_basic_credential::SignatureKeyPair;
use openmls_rust_crypto::OpenMlsRustCrypto;
use std::collections::HashMap;
use tls_codec::{Deserialize, Serialize};

#[allow(dead_code)]
pub struct MlsEngine {
    config: MlsConfig,
    group_join_config: MlsGroupJoinConfig,
    provider: OpenMlsRustCrypto,
    group: MlsGroup,
    signature_key: SignatureKeyPair,
    key_package: KeyPackageBundle,
    pending_key_packages: HashMap<KeyPackageRef, KeyPackage>,
    update_interval_secs: u64,
    credential_with_key: CredentialWithKey,
    capabilities: Capabilities,
}

pub trait MlsSwarmLogic {
    fn add_new_member(&mut self, key_package: KeyPackage) -> (Vec<u8>, Vec<u8>);
    fn add_new_member_from_bytes(&mut self, key_package_bytes: &[u8]) -> (Vec<u8>, Vec<u8>);
    fn add_pending_key_packages(&mut self) -> Result<(Vec<u8>, Vec<u8>), Error>;

    fn remove_member(&mut self, leaf_node: LeafNodeIndex) -> (Vec<u8>, Option<Vec<u8>>);

    fn update_self(&mut self) -> Result<(Vec<u8>, Option<Vec<u8>>), Error>;

    fn store_key_package(&mut self, key_package: KeyPackage);

    fn verify_credential(
        &self,
        unverified_credential: Credential,
        attached_key: Option<&SignaturePublicKey>,
    ) -> Result<(), Error>;

    #[allow(dead_code)]
    fn retrieve_ratchet_tree(&self) -> Vec<u8>;

    fn process_incoming_network_message(&mut self, message: &[u8]) -> Result<Vec<u8>, Error>;
    fn process_incoming_delivery_service_message(
        &mut self,
        message: &[u8],
    ) -> Result<Option<(Vec<u8>, Vec<u8>)>, Error>;
    fn process_outgoing_application_message(&mut self, message: &[u8]) -> Result<Vec<u8>, Error>;

    fn handle_incoming_welcome(&mut self, welcome: Welcome) -> Result<(), Error>;
    fn handle_incoming_group_info(&mut self, group_info: VerifiableGroupInfo);
    fn handle_incoming_key_package(&mut self, key_package_in: KeyPackageIn);
    fn handle_incoming_commit(&mut self, commit: StagedCommit) -> Result<(), Error>;
}

#[allow(dead_code)]
impl MlsEngine {
    pub fn new(config: MlsConfig) -> Self {
        let provider = OpenMlsRustCrypto::default();
        let cipher = Ciphersuite::MLS_128_DHKEMX25519_AES128GCM_SHA256_Ed25519;
        let (credential_type, capabilities) = match config.credential_type.to_lowercase().as_str() {
            "basic" => (CredentialType::Basic, capabilities("basic")),
            "x509" => (CredentialType::X509, capabilities("x509")),
            "ed25519" => (CredentialType::Other(0xF000), capabilities("ed25519")),
            other => panic!(
                "Cannot initialize Mls Component. Unsupported credential type: {}",
                other
            ),
        };
        let (credential_with_key, signature_key) = generate_credential_with_key(
            config.node_id.clone().into_bytes(),
            credential_type,
            cipher.signature_algorithm(),
            &provider,
        );

        let key_package = generate_key_package(
            cipher,
            &provider,
            &signature_key,
            credential_with_key.clone(),
            capabilities.clone(),
        );
        let group_join_config = generate_group_config();

        let group = MlsGroup::new(
            &provider,
            &signature_key,
            &generate_group_create_config(capabilities.clone()),
            credential_with_key.clone(),
        )
        .expect("Error creating group");

        let update_interval_secs = config.update_interval_secs;

        MlsEngine {
            config,
            group_join_config,
            provider,
            group,
            signature_key,
            key_package,
            pending_key_packages: HashMap::new(),
            update_interval_secs,
            credential_with_key,
            capabilities,
        }
    }

    pub fn load_group(&mut self, group_id: Vec<u8>) -> Option<MlsGroup> {
        MlsGroup::load(self.provider.storage(), &GroupId::from_slice(&group_id))
            .expect("Error loading group")
    }

    pub fn get_key_package(&self) -> Result<Vec<u8>, Error> {
        let key_package = MlsMessageOut::from(self.key_package.key_package().clone());
        key_package
            .tls_serialize_detached()
            .context("Error serializing key package")
    }

    pub fn refresh_key_package(&mut self) -> Result<(), Error> {
        self.key_package = generate_key_package(
            self.group.ciphersuite(),
            &self.provider,
            &self.signature_key,
            self.credential_with_key.clone(),
            self.capabilities.clone(),
        );
        Ok(())
    }

    pub fn pending_key_packages(&self) -> &HashMap<KeyPackageRef, KeyPackage> {
        &self.pending_key_packages
    }

    pub fn group(&self) -> &MlsGroup {
        &self.group
    }

    pub fn update_interval_secs(&self) -> u64 {
        self.update_interval_secs
    }
}

impl MlsSwarmLogic for MlsEngine {
    fn process_incoming_network_message(&mut self, mut buf: &[u8]) -> Result<Vec<u8>, Error> {
<<<<<<< HEAD
        let message_in = MlsMessageIn::tls_deserialize(&mut buf)
            .expect("[MlsEngine] Error deserializing message");
=======
        /*
        let message_in =
            MlsMessageIn::tls_deserialize(&mut buf).expect("Error deserializing message");
 */
        let message_in = MlsMessageIn::tls_deserialize(&mut buf)
            .map_err(|e| {
                log::error!("Error processing message: {:?}", e);
                Error::msg("Error processing message.")
            })?;


>>>>>>> eb035d31
        match message_in.extract() {
            MlsMessageBodyIn::PublicMessage(msg) => {
                let processed_message = self
                    .group
                    .process_message(&self.provider, msg)
                    .expect("[MlsEngine] Error processing message");
                match processed_message.into_content() {
                    ProcessedMessageContent::ApplicationMessage(payload) => {
                        let content_bytes = payload.into_bytes();
                        let preview = std::str::from_utf8(&content_bytes)
                            .map(|text| &text[..text.len().min(50)])
                            .unwrap_or("<non-UTF8 data>");
                        log::info!("[MlsEngine] Decrypted application message: {}", preview);
                        Ok(content_bytes)
                    }
                    ProcessedMessageContent::ExternalJoinProposalMessage(_)
                    | ProcessedMessageContent::StagedCommitMessage(_)
                    | ProcessedMessageContent::ProposalMessage(_) => Err(Error::msg(
                        "[MlsEngine] Expected ApplicationMessage from Network. Received Proposal or Commit.",
                    )),
                }
            }
            MlsMessageBodyIn::PrivateMessage(msg) => {
                let processed_message =
                    self.group
                        .process_message(&self.provider, msg)
                        .map_err(|e| {
                            log::error!("[MlsEngine] Error processing message: {:?}", e);
                            Error::msg("[MlsEngine] Error processing message.")
                        })?;
                match processed_message.into_content() {
                    ProcessedMessageContent::ApplicationMessage(payload) => {
                        let content_bytes = payload.into_bytes();
                        let preview = std::str::from_utf8(&content_bytes)
                            .map(|text| &text[..text.len().min(50)])
                            .unwrap_or("<non-UTF8 data>");
                        log::info!("[MlsEngine] Decrypted application message: {}", preview);
                        Ok(content_bytes)
                    }
                    ProcessedMessageContent::ExternalJoinProposalMessage(_)
                    | ProcessedMessageContent::StagedCommitMessage(_)
                    | ProcessedMessageContent::ProposalMessage(_) => Err(Error::msg(
                        "[MlsEngine] Expected ApplicationMessage from Network. Received Proposal or Commit.",
                    )),
                }
            }
            MlsMessageBodyIn::Welcome(_) => Err(Error::msg(
                "[MlsEngine] Expected ApplicationMessage from Network. Received Welcome.",
            )),
            MlsMessageBodyIn::GroupInfo(_) => Err(Error::msg(
                "[MlsEngine] Expected ApplicationMessage from Network. Received GroupInfo.",
            )),
            MlsMessageBodyIn::KeyPackage(_) => Err(Error::msg(
                "[MlsEngine] Expected ApplicationMessage from Network. Received KeyPackage.",
            )),
        }
    }

    fn process_outgoing_application_message(&mut self, message: &[u8]) -> Result<Vec<u8>, Error> {
        let mls_message = self
            .group
            .create_message(&self.provider, &self.signature_key, message)
            .expect("Error encrypting message.");

        let serialized_message = mls_message
            .tls_serialize_detached()
            .expect("Error serializing message.");
        Ok(serialized_message)
    }

    fn process_incoming_delivery_service_message(
        &mut self,
        mut buf: &[u8],
    ) -> Result<Option<(Vec<u8>, Vec<u8>)>, Error> {
        log::debug!(
            "Processing incoming delivery service message. \n Group epoch before processing: {:?}",
            self.group.epoch()
        );

        let message_in =
            MlsMessageIn::tls_deserialize(&mut buf).expect("Error deserializing message");

        match message_in.extract() {
            MlsMessageBodyIn::PublicMessage(msg) => {
                let processed_message = self
                    .group
                    .process_message(&self.provider, msg)
                    .expect("Error processing message");

                // Validate sender's Credential
                match self.verify_credential(processed_message.credential().clone(), None) {
                    Ok(_) => {}
                    Err(e) => {
                        log::error!("Error verifying sender's credential: {:?}", e);
                        return Err(e);
                    }
                }

                match processed_message.into_content() {
                    ProcessedMessageContent::StagedCommitMessage(staged_commit) => {
                        log::warn!(
                            "Received PublicMessage containing StagedCommitMessage. Should be sent as PrivateMessage.",
                        );
                        match self.handle_incoming_commit(*staged_commit) {
                            Ok(_) => {}
                            Err(e) => {
                                log::error!("Error handling incoming commit: {:?}", e);
                            }
                        }
                    }
                    ProcessedMessageContent::ProposalMessage(proposal) => {
                        log::warn!(
                            "Received PublicMessage containing Proposal. Should be sent as PrivateMessage.",
                        );
                        let _ = self
                            .group
                            .store_pending_proposal(self.provider.storage(), *proposal.clone())
                            .context("Error storing proposal.");
                    }
                    ProcessedMessageContent::ExternalJoinProposalMessage(_) => {
                        return Err(Error::msg("No support for External Joins."))
                    }
                    ProcessedMessageContent::ApplicationMessage(_) => {
                        return Err(Error::msg(
                            "Expected Handshake Message from DS. Received ApplicationMessage.",
                        ))
                    }
                }
                Ok(None)
            }

            MlsMessageBodyIn::PrivateMessage(msg) => {
                let processed_message =
                    self.group
                        .process_message(&self.provider, msg)
                        .map_err(|e| {
                            log::error!("Error processing message: {:?}", e);
                            Error::msg("Error processing message.")
                        })?;

                // Validate sender's Credential
                match self.verify_credential(processed_message.credential().clone(), None) {
                    Ok(_) => {}
                    Err(e) => {
                        log::error!("Error verifying sender's credential: {:?}", e);
                        return Err(e);
                    }
                }

                match processed_message.into_content() {
                    ProcessedMessageContent::StagedCommitMessage(staged_commit) => {
                        match self.handle_incoming_commit(*staged_commit) {
                            Ok(_) => {}
                            Err(e) => {
                                log::error!("Error handling incoming commit: {:?}", e);
                            }
                        }
                    }
                    ProcessedMessageContent::ProposalMessage(proposal) => {
                        let _ = self
                            .group
                            .store_pending_proposal(self.provider.storage(), *proposal.clone())
                            .context("Error storing proposal.");
                    }
                    ProcessedMessageContent::ExternalJoinProposalMessage(_) => {
                        return Err(Error::msg("No support for External Joins."))
                    }
                    ProcessedMessageContent::ApplicationMessage(_) => {
                        return Err(Error::msg(
                            "Expected Handshake Message from DS. Received ApplicationMessage.",
                        ))
                    }
                }
                Ok(None)
            }
            MlsMessageBodyIn::Welcome(welcome) => match self.handle_incoming_welcome(welcome) {
                Ok(_) => Ok(None),
                Err(e) => Err(e),
            },
            MlsMessageBodyIn::GroupInfo(group_info) => {
                self.handle_incoming_group_info(group_info);
                Ok(None)
            }
            MlsMessageBodyIn::KeyPackage(key_package_in) => {
                self.handle_incoming_key_package(key_package_in);
                Ok(None)
            }
        }
    }


     fn handle_incoming_welcome(&mut self, welcome: Welcome) -> Result<(), Error> {
        log::debug!(
<<<<<<< HEAD
            "[MlsEngine] Node {:?} received Welcome message: {:?}",
            self.config.node_id,
            welcome
=======
            "Node {:?} received Welcome message",
            self.config.node_id
>>>>>>> eb035d31
        );
    
        let staged_join = StagedWelcome::new_from_welcome(
            &self.provider,
            &self.group_join_config,
            welcome,
            None,
<<<<<<< HEAD
        ) {
            Ok(staged_join) => {
                let sender_index = staged_join.welcome_sender_index();
                let group = staged_join
                    .into_group(&self.provider)
                    .expect("[MlsEngine] Error joining group from StagedWelcome");
                log::info!(
                    "[MlsEngine] Joined group with ID: {:?}",
                    group.group_id().as_slice()
                );

                let sender = group.member(sender_index);
                if sender.is_none() {
                    log::error!("[MlsEngine] Sender not found in group.");
                    return Err(Error::msg("[MlsEngine] Sender not found in group."));
                }
                match self.verify_credential(sender.unwrap().clone(), None) {
                    Ok(_) => {}
                    Err(e) => {
                        log::error!("[MlsEngine] Error verifying sender's credential: {:?}", e);
                        return Err(e);
                    }
                }

                self.group = group;
                Ok(())
            }
            Err(e) => {
                log::error!("[MlsEngine] Error constructing staged join: {:?}", e);
                Err(e)
            }
        };
=======
        ).map_err(|e| {
            log::error!("Error constructing staged join: {:?}", e);
            e
        })?;
    
        let sender_index = staged_join.welcome_sender_index();
        let group = staged_join.into_group(&self.provider).map_err(|e| {
            log::error!("Error joining group from StagedWelcome: {:?}", e);
            Error::msg("Failed to convert staged join into group")
        })?;
    
        log::info!("Joined group with ID: {:?}", group.group_id().as_slice());
    
        let sender = group.member(sender_index).ok_or_else(|| {
            log::error!("Sender not found in group.");
            Error::msg("Sender not found in group.")
        })?;
    
        self.verify_credential(sender.clone(), None).map_err(|e| {
            log::error!("Error verifying sender's credential: {:?}", e);
            e
        })?;

    
        self.group = group;

        self.refresh_key_package()?;

>>>>>>> eb035d31
        Ok(())
    }
    

    fn handle_incoming_group_info(&mut self, _group_info: VerifiableGroupInfo) {
        log::warn!("Received GroupInfo message. No action taken. GroupInfo implies the use of external joins, which it not supported.");
    }

    fn handle_incoming_key_package(&mut self, key_package_in: KeyPackageIn) {
        log::info!("Received KeyPackage message. Verifying and storing it.");
        match self.verify_credential(
            key_package_in.unverified_credential().credential,
            Some(&key_package_in.unverified_credential().signature_key),
        ) {
            Ok(_) => {
                log::info!("Credential verified successfully.");
                let key_package = key_package_in
                    .validate(self.provider.crypto(), ProtocolVersion::Mls10)
                    .expect("Error validating KeyPackage");
                self.store_key_package(key_package.clone());
            }
            Err(e) => log::error!("Error verifying credential: {:?}", e),
        }
    }

    fn add_new_member(&mut self, key_package: KeyPackage) -> (Vec<u8>, Vec<u8>) {
        let (group_commit, welcome, _group_info) = self
            .group
            .add_members(&self.provider, &self.signature_key, &[key_package.clone()])
            .expect("Could not add members.");

        log::info!(
            "Added new member to group with ID: {:?}",
            self.group.group_id()
        );

        // TODO: Fix error handling. This will panic if serialization fails.
        let group_commit_out = group_commit
            .tls_serialize_detached()
            .expect("Error serializing group commit");
        let welcome_out = welcome
            .tls_serialize_detached()
            .expect("Error serializing welcome");
        (group_commit_out, welcome_out)
    }

    fn add_pending_key_packages(&mut self) -> Result<(Vec<u8>, Vec<u8>), Error> {
        let mut key_packages = Vec::new();
        for (_key_ref, key_package) in self.pending_key_packages.iter() {
            key_packages.push(key_package.clone());
        }

        // Early return if there are no key packages to add
        if key_packages.is_empty() {
            // You could also return Ok with empty data if that fits your use case better
            log::warn!("No key packages to add");
            return Err(Error::msg("No key packages to add"));
        }

        let (group_commit, welcome, _group_info) =
            self.group
                .add_members(&self.provider, &self.signature_key, &key_packages)?;

        let group_commit_out = group_commit
            .tls_serialize_detached()
            .expect("Error serializing group commit");

        let welcome_out = welcome
            .tls_serialize_detached()
            .expect("Error serializing welcome");

        let _ = self.group.merge_pending_commit(&self.provider);
        self.pending_key_packages.clear();

        Ok((group_commit_out, welcome_out))
    }

    fn handle_incoming_commit(&mut self, commit: StagedCommit) -> Result<(), Error> {
        for add in commit.add_proposals() {
            let key_package = add.add_proposal().key_package().clone();

            let key_ref = key_package
                .hash_ref(self.provider.crypto())
                .expect("Error getting hash_ref from KeyPackage");

            if let Some(removed) = self.pending_key_packages.remove(&key_ref) {
                log::info!("Removed pending KeyPackage: {:?}", removed);
            }
        }

        for unverified_credential in commit.credentials_to_verify() {
            match self.verify_credential(unverified_credential.clone(), None) {
                Ok(_) => {}
                Err(e) => {
                    log::error!("Error verifying credential: {:?}", e);
                    return Err(e);
                }
            }
        }

        let _ = self
            .group
            .merge_staged_commit(&self.provider, commit)
            .expect("Error handling staged commit.");
        Ok(())
    }

    fn remove_member(&mut self, leaf_node: LeafNodeIndex) -> (Vec<u8>, Option<Vec<u8>>) {
        let (group_commit, welcome_option, _group_info) = self
            .group
            .remove_members(&self.provider, &self.signature_key, &[leaf_node])
            .expect("Failed to remove member from group");

        let commit_bytes = group_commit
            .tls_serialize_detached()
            .expect("Failed to serialize group commit");

        let welcome_bytes = welcome_option.map(|welcome| {
            welcome
                .tls_serialize_detached()
                .expect("Failed to serialize Welcome message")
        });

        self.group
            .merge_pending_commit(&self.provider)
            .expect("Failed to merge pending commit");

        (commit_bytes, welcome_bytes)
    }

    fn update_self(&mut self) -> Result<(Vec<u8>, Option<Vec<u8>>), Error> {
        let pending = self.group.pending_commit();
        if pending.is_some() {
            log::error!(
                "Pending commit exists. Cannot update self. \n Pending commit: {:?}",
                pending
            );
            return Err(Error::msg("Pending commit exists. Cannot update self."));
        }

        match self.group.self_update(
            &self.provider,
            &self.signature_key,
            LeafNodeParameters::default(),
        ) {
            Ok((group_commit, welcome_option, _group_info)) => {
                let group_commit_out = group_commit
                    .tls_serialize_detached()
                    .expect("Error serializing group commit");
                let welcome_out = welcome_option // Only process welcome if it is Some
                    .map(|welcome| {
                        welcome
                            .tls_serialize_detached()
                            .expect("Error serializing welcome")
                    });
                let _ = self.group.merge_pending_commit(&self.provider);
                log::info!("Updated self in group with ID: {:?}", self.group.group_id());
                return Ok((group_commit_out, welcome_out));
            }
            Err(e) => {
                log::error!("Error updating self: {:?}", e);
                return Err(Error::msg("Error updating self"));
            }
        }
    }

    /// Helper function to retrieve the ratchet tree from the group.
    /// For obtaining index of nodes.  
    fn retrieve_ratchet_tree(&self) -> Vec<u8> {
        self.group
            .export_ratchet_tree()
            .tls_serialize_detached()
            .expect("Error serializing ratchet tree")
    }

    fn add_new_member_from_bytes(&mut self, mut key_package_bytes: &[u8]) -> (Vec<u8>, Vec<u8>) {
        let message_in = MlsMessageIn::tls_deserialize(&mut key_package_bytes)
            .expect("Error deserializing message");
        let key_package_in = match message_in.extract() {
            MlsMessageBodyIn::KeyPackage(kp) => kp,
            _ => panic!("Expected KeyPackage. Received: Something completely else!"),
        };
        let key_package = key_package_in
            .validate(self.provider.crypto(), ProtocolVersion::Mls10)
            .expect("Incoming KeyPackage could not be verified");
        self.add_new_member(key_package)
    }

    fn store_key_package(&mut self, key_package: KeyPackage) {
        let key_ref = key_package
            .hash_ref(self.provider.crypto())
            .expect("Error getting hash_ref from KeyPackage");
        self.pending_key_packages
            .insert(key_ref, key_package.clone());
    }

    fn verify_credential(
        &self,
        unverified_credential: Credential,
        attached_key: Option<&SignaturePublicKey>,
    ) -> Result<(), Error> {
        log::info!("[MlsEngine] Verifying incoming Credential!");
        match unverified_credential.credential_type() {
            CredentialType::Basic => {
                log::debug!("[MlsEngine] Received Basic credential. Continuing...");
                Ok(())
            }
            CredentialType::X509 => {
                log::warn!(
                    "[MlsEngine] Received X509 credential. This is NOT YET SUPPORTED. Verifying as Basic credential..."
                );
                Ok(())
            }
            CredentialType::Other(custom_type) => match custom_type {
                0xF000 => {
                    log::info!("[MlsEngine] Received Ed25519 credential. Validating...");
                    let credential = Ed25519credential::try_from(unverified_credential.clone());
                    if credential.is_err() {
                        log::error!(
                            "[MlsEngine] Error converting openmls::credentials::Credential to valkyrie-mls::Ed25519credential."
                        );
                        return Err(Error::msg(
                            "[MlsEngine] Error converting openmls::credentials::Credential to valkyrie-mls::Ed25519credential."
                        ));
                    }
                    let credential = credential.unwrap();
                    credential
                        .validate(attached_key)
                        .map_err(authentication::CredentialError::from)?;
                    Ok(())
                }
                _ => {
                    log::error!("[MlsEngine] Received unsupported credential type!");
                    Err(Error::msg(
                        "[MlsEngine] Received unsupported credential type!",
                    ))
                }
            },
        }
    }
}

fn generate_credential_with_key(
    identity: Vec<u8>,
    credential_type: CredentialType,
    signature_algorithm: SignatureScheme,
    provider: &impl OpenMlsProvider,
) -> (CredentialWithKey, SignatureKeyPair) {
    match credential_type {
        CredentialType::Basic => {
            log::info!("Generating Basic credential.");
            let credential = BasicCredential::new(identity);
            let signature_keys = SignatureKeyPair::new(signature_algorithm)
                .expect("Error generating a signature key pair.");
            signature_keys
                .store(provider.storage())
                .expect("Error storing signature keys.");

            (
                CredentialWithKey {
                    credential: credential.into(),
                    signature_key: signature_keys.public().into(),
                },
                signature_keys,
            )
        }
        CredentialType::X509 => {
            log::info!("Generating X.509 credential.");
            log::error!("X.509 credential generation not implemented. Using Basic credential.");
            let credential = BasicCredential::new(identity);
            let signature_keys = SignatureKeyPair::new(signature_algorithm)
                .expect("Error generating a signature key pair.");
            signature_keys
                .store(provider.storage())
                .expect("Error storing signature keys.");

            (
                CredentialWithKey {
                    credential: credential.into(),
                    signature_key: signature_keys.public().into(),
                },
                signature_keys,
            )
        }
        CredentialType::Other(custom_type) => match custom_type {
            0xF000 => {
                log::info!("Generating Ed25519 credential.");

                let credential = Ed25519credential::from_file(identity.clone())
                    .expect("Error loading Ed25519 credential from file.");
                let ed25519_key_pair = Ed25519SignatureKeyPair::from_file(identity.clone())
                    .expect("Error loading Ed25519 signature key from file.");

                (
                    CredentialWithKey {
                        credential: credential.into(),
                        signature_key: ed25519_key_pair.signature_key_pair().public().into(),
                    },
                    ed25519_key_pair.signature_key_pair,
                )
            }
            _ => {
                log::error!("Unsupported credential type: {}", custom_type);
                panic!("Unsupported credential type.");
            }
        },
    }
}

fn generate_key_package(
    ciphersuite: Ciphersuite,
    provider: &impl OpenMlsProvider,
    signer: &SignatureKeyPair,
    credential_with_key: CredentialWithKey,
    capabilities: Capabilities,
) -> KeyPackageBundle {
    KeyPackage::builder()
        .leaf_node_capabilities(capabilities)
        .build(ciphersuite, provider, signer, credential_with_key)
        .unwrap()
}

fn generate_group_config() -> MlsGroupJoinConfig {
    MlsGroupJoinConfig::builder()
        .padding_size(0)
        .sender_ratchet_configuration(SenderRatchetConfiguration::new(
            10,   // out_of_order_tolerance
            2000, // maximum_forward_distance
        ))
        .use_ratchet_tree_extension(true)
        .build()
}

fn generate_group_create_config(capabilities: Capabilities) -> MlsGroupCreateConfig {
    MlsGroupCreateConfig::builder()
        .padding_size(0)
        .sender_ratchet_configuration(SenderRatchetConfiguration::new(
            10,   // out_of_order_tolerance
            2000, // maximum_forward_distance
        ))
        .capabilities(capabilities)
        .use_ratchet_tree_extension(true)
        .build()
}

fn capabilities(credential_type: &str) -> Capabilities {
    match credential_type {
        "basic" => Capabilities::new(
            None,                           // Defaults to the group's protocol version
            None,                           // Defaults to the group's ciphersuite
            None,                           // Defaults to all basic extension types
            None,                           // Defaults to all basic proposal types
            Some(&[CredentialType::Basic]), // Basic credential type
        ),
        "x509" => Capabilities::new(
            None,                           // Defaults to the group's protocol version
            None,                           // Defaults to the group's ciphersuite
            None,                           // Defaults to all basic extension types
            None,                           // Defaults to all basic proposal types
            Some(&[CredentialType::Basic]), // X.509 credential type not supported yet
        ),
        "ed25519" => Capabilities::new(
            None,                                   // Defaults to the group's protocol version
            None,                                   // Defaults to the group's ciphersuite
            None,                                   // Defaults to all basic extension types
            None,                                   // Defaults to all basic proposal types
            Some(&[CredentialType::Other(0xF000)]), // Ed25519 credential type
        ),
        _ => panic!("Unsupported credential type: {}", credential_type),
    }
}<|MERGE_RESOLUTION|>--- conflicted
+++ resolved
@@ -148,10 +148,6 @@
 
 impl MlsSwarmLogic for MlsEngine {
     fn process_incoming_network_message(&mut self, mut buf: &[u8]) -> Result<Vec<u8>, Error> {
-<<<<<<< HEAD
-        let message_in = MlsMessageIn::tls_deserialize(&mut buf)
-            .expect("[MlsEngine] Error deserializing message");
-=======
         /*
         let message_in =
             MlsMessageIn::tls_deserialize(&mut buf).expect("Error deserializing message");
@@ -162,9 +158,7 @@
                 Error::msg("Error processing message.")
             })?;
 
-
->>>>>>> eb035d31
-        match message_in.extract() {
+      match message_in.extract() {
             MlsMessageBodyIn::PublicMessage(msg) => {
                 let processed_message = self
                     .group
@@ -357,14 +351,8 @@
 
      fn handle_incoming_welcome(&mut self, welcome: Welcome) -> Result<(), Error> {
         log::debug!(
-<<<<<<< HEAD
-            "[MlsEngine] Node {:?} received Welcome message: {:?}",
+            "[MlsEngine] Node {:?} received Welcome message",
             self.config.node_id,
-            welcome
-=======
-            "Node {:?} received Welcome message",
-            self.config.node_id
->>>>>>> eb035d31
         );
     
         let staged_join = StagedWelcome::new_from_welcome(
@@ -372,60 +360,26 @@
             &self.group_join_config,
             welcome,
             None,
-<<<<<<< HEAD
-        ) {
-            Ok(staged_join) => {
-                let sender_index = staged_join.welcome_sender_index();
-                let group = staged_join
-                    .into_group(&self.provider)
-                    .expect("[MlsEngine] Error joining group from StagedWelcome");
-                log::info!(
-                    "[MlsEngine] Joined group with ID: {:?}",
-                    group.group_id().as_slice()
-                );
-
-                let sender = group.member(sender_index);
-                if sender.is_none() {
-                    log::error!("[MlsEngine] Sender not found in group.");
-                    return Err(Error::msg("[MlsEngine] Sender not found in group."));
-                }
-                match self.verify_credential(sender.unwrap().clone(), None) {
-                    Ok(_) => {}
-                    Err(e) => {
-                        log::error!("[MlsEngine] Error verifying sender's credential: {:?}", e);
-                        return Err(e);
-                    }
-                }
-
-                self.group = group;
-                Ok(())
-            }
-            Err(e) => {
-                log::error!("[MlsEngine] Error constructing staged join: {:?}", e);
-                Err(e)
-            }
-        };
-=======
         ).map_err(|e| {
-            log::error!("Error constructing staged join: {:?}", e);
+            log::error!("[MlsEngine] Error constructing staged join: {:?}", e);
             e
         })?;
     
         let sender_index = staged_join.welcome_sender_index();
         let group = staged_join.into_group(&self.provider).map_err(|e| {
-            log::error!("Error joining group from StagedWelcome: {:?}", e);
+            log::error!("[MlsEngine] Error joining group from StagedWelcome: {:?}", e);
             Error::msg("Failed to convert staged join into group")
         })?;
     
-        log::info!("Joined group with ID: {:?}", group.group_id().as_slice());
+        log::info!("[MlsEngine] Joined group with ID: {:?}", group.group_id().as_slice());
     
         let sender = group.member(sender_index).ok_or_else(|| {
-            log::error!("Sender not found in group.");
+            log::error!("[MlsEngine] Sender not found in group.");
             Error::msg("Sender not found in group.")
         })?;
     
         self.verify_credential(sender.clone(), None).map_err(|e| {
-            log::error!("Error verifying sender's credential: {:?}", e);
+            log::error!("[MlsEngine] Error verifying sender's credential: {:?}", e);
             e
         })?;
 
@@ -434,7 +388,7 @@
 
         self.refresh_key_package()?;
 
->>>>>>> eb035d31
+
         Ok(())
     }
     
