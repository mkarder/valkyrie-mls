--- conflicted
+++ resolved
@@ -461,12 +461,7 @@
                 let (size, src) = rx_network_socket.recv_from(&mut buf).await?;
                 Ok((size, src, buf)) as Result<(usize, SocketAddr, [u8; MLS_MSG_BUFFER_SIZE]), anyhow::Error>
             } => {
-<<<<<<< HEAD
                 log::debug!("[ROUTER] Network → MLS: Received {} bytes from {}", size, src);
-
-=======
-                log::debug!("Network → MLS: {} bytes from {}", size, src);
->>>>>>> cbe7a897
                 match self.mls_group_handler.process_incoming_network_message(&buf[..size]) {
                     Ok(data) => {
                         stats.lock().await.success += 1;
@@ -475,7 +470,6 @@
                         if let Err(e) = tx_app_socket
                             .send_to(data.as_slice(), &self.config.tx_app_sock_addr)
                             .await
-<<<<<<< HEAD
                             .with_context(|| {
                                 format!(
                                     "Failed to send decrypted data to application at {}",
@@ -484,20 +478,12 @@
                             })
                         {
                             log::error!("[ROUTER] Error forwarding packet to application: {:?}", e);
-=======
-                            .context("Failed to forward packet to application")?;
-                    }
-                    Err(MlsEngineError::TrailingEpoch) | Err(MlsEngineError::ValidationError(_)) => {
+
+                        }
+                    }
+
+                    Err(e) => {
                         stats.lock().await.failure += 1;
-                        if self.wrong_epoch_timer.is_none() {
-                            log::warn!("[Router] Detected WrongEpoch. Starting recovery timer.");
-                            self.wrong_epoch_timer = Some(Instant::now());
->>>>>>> cbe7a897
-                        }
-                    }
-
-                    Err(e) => {
-<<<<<<< HEAD
                         // We have to check if the error was thrown because of a validation error.
                         // In that case, we can infer that we are unable to decrypt messages from our own group
                         // and we need to start the WrongEpoch Timer.
@@ -515,10 +501,7 @@
                                 e
                             );
                         }
-=======
-                        stats.lock().await.failure += 1;
-                        log::error!("[Router] Error processing incoming network message: {}", e);
->>>>>>> cbe7a897
+
                     }
                 }                
             }
