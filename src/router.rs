use crate::corosync;
use crate::corosync::receive_message;
use crate::mls_group_handler::MlsSwarmLogic;
use crate::MlsGroupHandler;
<<<<<<< HEAD
=======
use anyhow::{Context, Result};
use once_cell::sync::OnceCell;
use rust_corosync::cpg::Handle;
>>>>>>> 0b693390
use std::net::SocketAddr;
use openmls::prelude::LeafNodeIndex;
use tls_codec::Serialize;
use tokio::net::UdpSocket;
<<<<<<< HEAD
use tokio::{select, signal};
use anyhow::{Error, Result};
use std::result::Result::Ok;


// TODO: Should be fetched from a configuration file
const NODE_IP : &str = "10.10.0.2";
const RX_CMD_ADDR : &str = "10.10.0.2:8000";


const RX_MULTICAST_ADDR :&str = "239.255.0.1"; // NB!: No port specifcation, use SOCKET const

=======
use tokio::sync::mpsc;
use tokio::{select, signal, task};
use std::thread;


// TODO: Should be fetched from a configuration file
const RX_MULTICAST_ADDR: &str = "239.255.0.1"; // NB!: No port specifcation, use SOCKET const
                                               //const TX_MULTICAST_ADDR: &str = "239.255.0.1";
>>>>>>> 0b693390
const RX_DS_ADDR: &str = "127.0.0.1:6000";
const RX_APPLICATION_ADDR: &str = "127.0.0.1:7000";
const TX_APPLICATION_ADDR: &str = "127.0.0.1:7001";

<<<<<<< HEAD
const MLS_MSG_BUFFER_SIZE: usize = 2048; // TODO: Explain choice of this size  

 
#[repr(u8)]
#[derive(Debug, Clone, Copy, PartialEq, Eq)]
pub enum MlsOperation {
    Add = 0x00,
    AddPending = 0x01,
    Remove = 0x02,
    Update = 0x03,
    RetrieveRatchetTree = 0x04,
    ApplicationMsg = 0x05,
    BroadcastKeyPackage = 0x06,
}

impl TryFrom<u8> for MlsOperation {
    type Error = anyhow::Error;

    fn try_from(byte: u8) -> Result<Self, Error> {
        match byte {
            0x00 => Ok(MlsOperation::Add),
            0x01 => Ok(MlsOperation::AddPending),
            0x02 => Ok(MlsOperation::Remove),
            0x03 => Ok(MlsOperation::Update),
            0x04 => Ok(MlsOperation::RetrieveRatchetTree),
            0x05 => Ok(MlsOperation::ApplicationMsg),
            0x06 => Ok(MlsOperation::BroadcastKeyPackage),
            _ => Err(Error::msg("Invalid MlsOperation byte")),
        }
    }
}

#[derive(Debug)]
pub enum Command {
    Add { key_package_bytes: Vec<u8> },
    AddPending ,
    Remove { index: u32 },
    Update,
    RetrieveRatchetTree,
    ApplicationMsg { data: Vec<u8> },
    BroadcastKeyPackage,
}

pub fn parse_command(buffer: &[u8]) -> Result<Command, Error> {
    if buffer.is_empty() {
        return Err(Error::msg("Empty command. Nothing in received buffer."));
    }

    let op_code = buffer[0];
    let payload = &buffer[1..];

    match MlsOperation::try_from(op_code).map_err(|_| "Invalid opcode").unwrap() {
        MlsOperation::Add => Ok(Command::Add {
                        key_package_bytes: payload.to_vec(),
            }),
        MlsOperation::AddPending => Ok(Command::AddPending),
        MlsOperation::Remove => {
                if payload.len() < 4 {
                    return Err(Error::msg("Invalid Remove payload. Should be u32 (4 bytes long)"))
                }
                let index = u32::from_be_bytes(payload[..4].try_into().unwrap());
                Ok(Command::Remove { index })
            }
        MlsOperation::Update => Ok(Command::Update),
        MlsOperation::RetrieveRatchetTree => Ok(Command::RetrieveRatchetTree),
        MlsOperation::ApplicationMsg => Ok(Command::ApplicationMsg {
                data: payload.to_vec(),
            }),
        MlsOperation::BroadcastKeyPackage => Ok(Command::BroadcastKeyPackage),
        }
}

pub fn serialize_command(cmd: &Command) -> Vec<u8> {
    match cmd {
        Command::Add { key_package_bytes } => {
                        let mut buf = vec![MlsOperation::Add as u8];
                        buf.extend_from_slice(key_package_bytes);
                        buf
            }
        Command::Remove { index } => {
                let mut buf = vec![MlsOperation::Remove as u8];
                buf.extend(&index.to_be_bytes());
                buf
            }
        Command::RetrieveRatchetTree => vec![MlsOperation::RetrieveRatchetTree as u8],
        Command::Update => { vec![MlsOperation::Update as u8] },
        Command::AddPending => { vec![MlsOperation::AddPending as u8]},
        Command::ApplicationMsg { data } => {
                let mut buf = vec![MlsOperation::ApplicationMsg as u8];
                buf.extend_from_slice(data);
                buf
            }
        Command::BroadcastKeyPackage => vec![MlsOperation::BroadcastKeyPackage as u8],
    }
}

=======
//Global transmission channel for Corosync
pub static TX_CHANNEL: OnceCell<mpsc::Sender<Vec<u8>>> = OnceCell::new();
>>>>>>> 0b693390

pub fn init_global_channel(tx: mpsc::Sender<Vec<u8>>) {
    TX_CHANNEL
        .set(tx)
        .expect("Global TX_CHANNEL already initialized");
}

pub struct Router {
    mls_group_handler: MlsGroupHandler,
    corosync_handle: Handle,
}

impl Router {
    pub fn new(mls_group_handler: MlsGroupHandler) -> Self {
        let handle = corosync::initialize();
        Self {
            mls_group_handler,
            corosync_handle: handle,
        }
    }

    pub async fn run_main_loop(&mut self) -> Result<()> {
<<<<<<< HEAD
        let rx_ds_socket = UdpSocket::bind(RX_DS_ADDR).await?;
        let rx_app_socket = UdpSocket::bind(RX_CMD_ADDR).await?;
        
        let rx_network_socket = UdpSocket::bind("0.0.0.0:5000").await?; // Multicast RX
        rx_network_socket.join_multicast_v4(
            RX_MULTICAST_ADDR.parse()?, 
            "0.0.0.0".parse()?
        )?;

        // TX Sockets (Router sending data to components)
        let tx_ds_socket = UdpSocket::bind("0.0.0.0:0").await?;
        let tx_app_socket = UdpSocket::bind("0.0.0.0:0").await?;

        let tx_network_socket = UdpSocket::bind("0.0.0.0:5001").await?; // Multicast TX
=======
        // Bind UDP sockets
        let rx_ds_socket = UdpSocket::bind(RX_DS_ADDR)
            .await
            .context("Failed to bind DS RX socket")?;
        log::info!("Listening for Delivery Service messages on {}", RX_DS_ADDR);

        let rx_app_socket = UdpSocket::bind(RX_APPLICATION_ADDR)
            .await
            .context("Failed to bind Application RX socket")?;
        log::info!(
            "Listening for Application messages on {}",
            RX_APPLICATION_ADDR
        );

        let rx_network_socket = UdpSocket::bind("0.0.0.0:5000")
            .await
            .context("Failed to bind Multicast RX socket")?;
        rx_network_socket
            .join_multicast_v4(RX_MULTICAST_ADDR.parse()?, "0.0.0.0".parse()?)
            .context("Failed to join multicast group")?;
        log::info!("Joined multicast group {} on port 5000", RX_MULTICAST_ADDR);

        let tx_app_socket = UdpSocket::bind("0.0.0.0:0")
            .await
            .context("Failed to bind Application TX socket")?;

        let tx_network_socket = UdpSocket::bind("0.0.0.0:5001")
            .await
            .context("Failed to bind Multicast TX socket")?;
>>>>>>> 0b693390
        tx_network_socket.set_multicast_loop_v4(true)?;

        let (tx_corosync_channel, mut rx_corosync_channel) = mpsc::channel::<Vec<u8>>(32);
        init_global_channel(tx_corosync_channel);

        /*
               // Spawn a blocking task to handle incoming Corosync messages
               let handle_clone = self.corosync_handle.clone();
               task::spawn_blocking(move || { //spawn_blocking
                   receive_message(&handle_clone).expect("Error receiving message from Corosync");
                   log::info!("Got milk");

               });
        */


        let handle_clone = self.corosync_handle.clone();
        thread::spawn(move || {
            if let Err(e) = receive_message(&handle_clone) {
                eprintln!("Error receiving message from Corosync: {:?}", e);
            } else {
                log::info!("Got milk");
            }
            log::info!("Got works");

        });

        loop {
            select! {
                biased;
                //  MLS commit messages coming from Corosync being sent to MLS_group_handler for processing
                Some(data) = rx_corosync_channel.recv() => {
                    log::info!("Corosync → MLS: {} bytes received", data.len());
                    self.mls_group_handler
                        .process_incoming_delivery_service_message(&data)
                        .context("Failed to process message from Corosync")?;
                }

                // MLS commit messages coming from MLS_group_handler being sent to Corosync for ordered delivery
                Ok((size, src, buf)) = async {
                    let mut buf = [0u8; MLS_MSG_BUFFER_SIZE];
                    let (size, src) = rx_ds_socket.recv_from(&mut buf).await?;
                    Ok((size, src, buf)) as Result<(usize, SocketAddr, [u8; MLS_MSG_BUFFER_SIZE])>
                } => {
<<<<<<< HEAD
                    log::info!("DS → MLS: {} bytes from {}", size, src);
                    match self.mls_group_handler.process_incoming_delivery_service_message(&buf[..size]) {
                        Ok(Some((commit, welcome))) => {
                            tx_ds_socket.send_to(commit.tls_serialize_detached().expect("Error serializng").as_slice(), TX_DS_ADDR).await?;
                            tx_ds_socket.send_to(welcome.tls_serialize_detached().expect("Error serializng").as_slice(), TX_DS_ADDR).await?;
                        },
                        Ok(None) => {}
                        Err(e) => {
                            log::error!("Error processing incoming message from DS: {}", e);
                        }
                    }
                }

                // Application → MLS
=======
                    log::info!("MLS → DS: {} bytes from {}", size, src);
                    let data = self.mls_group_handler
                        .process_outgoing_application_message(&buf[..size])
                        .context("Failed to process outgoing DS message")?;
                    corosync::send_message(&self.corosync_handle, &data)
                        .expect("Failed to send message through Corosync");
             }

                // AppData coming in from Application, being sent to MLS_group_handler for encryption, then being sent to the Radio Network
>>>>>>> 0b693390
                Ok((size, src, buf)) = async {
                    let mut buf = [0u8; MLS_MSG_BUFFER_SIZE];
                    let (size, src) = rx_app_socket.recv_from(&mut buf).await?;
                    Ok((size, src, buf)) as Result<(usize, SocketAddr, [u8; MLS_MSG_BUFFER_SIZE])>
                } => {
                    log::info!("Application → MLS: {} bytes from {}", size, src);
<<<<<<< HEAD
                    let command = parse_command(&buf[..size]);
                    match command {
                        Ok(Command::Add{key_package_bytes})=>{
                            let(group_commit,welcome)=self.mls_group_handler.add_new_member_from_bytes(&key_package_bytes);
                            tx_ds_socket.send_to(group_commit.tls_serialize_detached().expect("Error serializing Group Commit").as_slice(), TX_DS_ADDR).await?;
                            tx_ds_socket.send_to(welcome.tls_serialize_detached().expect("Error serializing Welcome").as_slice(), TX_DS_ADDR).await?;
                        }
                        Ok(Command::AddPending) => {
                            let out = self.mls_group_handler.add_pending_key_packages()?;
                            if !out.is_empty() {
                                for (group_commit, welcome) in out {
                                    tx_ds_socket.send_to(group_commit.tls_serialize_detached().expect("Error serializing Group Commit").as_slice(), TX_DS_ADDR).await?;
                                    tx_ds_socket.send_to(welcome.tls_serialize_detached().expect("Error serializing Welcome").as_slice(), TX_DS_ADDR).await?;
                                }
                            }
                        }
                        Ok(Command::Remove{index}) => {
                            let (commit, _welcome_option) = self.mls_group_handler.remove_member(LeafNodeIndex::new(index));
                            tx_ds_socket.send_to(commit.tls_serialize_detached().expect("Error serializing Group Commit").as_slice(), TX_DS_ADDR).await?;

                        },
                        Ok(Command::Update) => {
                            let (commit, _welcome_option) = self.mls_group_handler.update_self();
                            tx_ds_socket.send_to(commit.tls_serialize_detached().expect("Error serializing Group Commit").as_slice(), TX_DS_ADDR).await?;

                        },
                        Ok(Command::RetrieveRatchetTree) => { todo!()},
                        Ok(Command::ApplicationMsg{data}) => {
                            let out = self.mls_group_handler.process_outgoing_application_message(&data)
                        .expect("Error handling outgoing application data.");
                        tx_network_socket.send_to(out.as_slice(), "239.255.0.1:5001").await?;
                        },
                        Ok(Command::BroadcastKeyPackage) => {
                            let key_package = self.mls_group_handler.get_key_package();
                            tx_ds_socket.send_to(&key_package.tls_serialize_detached().expect("Error serializing KeyPackage"), TX_DS_ADDR).await?;
                        }
                        Err(_) => todo!(),
                                            }
=======
                    let data = self.mls_group_handler
                        .process_outgoing_application_message(&buf[..size])
                        .context("Failed to process outgoing app message")?;
                    tx_network_socket
                        .send_to(data.as_slice(), "239.255.0.1:5001")
                        .await
                        .context("Failed to send AppData as multicast packet to radio network")?;
>>>>>>> 0b693390
                }

                // Encrypted AppData coming in from radio network, being sent to MLS_group_handler for decryption, then forwarded to Application
                Ok((size, src, buf)) = async {
                    let mut buf = [0u8; MLS_MSG_BUFFER_SIZE];
                    let (size, src) = rx_network_socket.recv_from(&mut buf).await?;
                    Ok((size, src, buf)) as Result<(usize, SocketAddr, [u8; MLS_MSG_BUFFER_SIZE])>
                } => {
                    log::info!("Network → MLS: {} bytes from {}", size, src);
                    let data = self.mls_group_handler
                        .process_incoming_network_message(&buf[..size])
                        .expect("Failed to process incoming multicast packet.");
                    tx_app_socket
                        .send_to(data.as_slice(), TX_APPLICATION_ADDR)
                        .await
                        .context("Failed to forward packet to application")?;
                }

                // Handle Ctrl+C (Shutdown)
                _ = signal::ctrl_c() => {
                    println!("\n🛑 Ctrl+C detected! Shutting down gracefully...");
                    // Finalize Corosync to unblock the blocking receive thread
                    log::info!(" Ctrl+C detected! Shutting down gracefully...");
                    rust_corosync::cpg::finalize(self.corosync_handle).expect("Failed to finalize Corosync");
                    log::info!(" Finalized called");

                    break;
                }
<<<<<<< HEAD
            }
        }
        Ok(())
        }
}




=======

            }
        }
        log::info!("Router main loop exited.");
        Ok(())
    }
}
>>>>>>> 0b693390
<|MERGE_RESOLUTION|>--- conflicted
+++ resolved
@@ -2,17 +2,13 @@
 use crate::corosync::receive_message;
 use crate::mls_group_handler::MlsSwarmLogic;
 use crate::MlsGroupHandler;
-<<<<<<< HEAD
-=======
 use anyhow::{Context, Result};
 use once_cell::sync::OnceCell;
 use rust_corosync::cpg::Handle;
->>>>>>> 0b693390
 use std::net::SocketAddr;
 use openmls::prelude::LeafNodeIndex;
 use tls_codec::Serialize;
 use tokio::net::UdpSocket;
-<<<<<<< HEAD
 use tokio::{select, signal};
 use anyhow::{Error, Result};
 use std::result::Result::Ok;
@@ -25,7 +21,7 @@
 
 const RX_MULTICAST_ADDR :&str = "239.255.0.1"; // NB!: No port specifcation, use SOCKET const
 
-=======
+
 use tokio::sync::mpsc;
 use tokio::{select, signal, task};
 use std::thread;
@@ -34,12 +30,12 @@
 // TODO: Should be fetched from a configuration file
 const RX_MULTICAST_ADDR: &str = "239.255.0.1"; // NB!: No port specifcation, use SOCKET const
                                                //const TX_MULTICAST_ADDR: &str = "239.255.0.1";
->>>>>>> 0b693390
+
 const RX_DS_ADDR: &str = "127.0.0.1:6000";
 const RX_APPLICATION_ADDR: &str = "127.0.0.1:7000";
 const TX_APPLICATION_ADDR: &str = "127.0.0.1:7001";
 
-<<<<<<< HEAD
+
 const MLS_MSG_BUFFER_SIZE: usize = 2048; // TODO: Explain choice of this size  
 
  
@@ -136,10 +132,10 @@
     }
 }
 
-=======
+
 //Global transmission channel for Corosync
 pub static TX_CHANNEL: OnceCell<mpsc::Sender<Vec<u8>>> = OnceCell::new();
->>>>>>> 0b693390
+
 
 pub fn init_global_channel(tx: mpsc::Sender<Vec<u8>>) {
     TX_CHANNEL
@@ -162,28 +158,20 @@
     }
 
     pub async fn run_main_loop(&mut self) -> Result<()> {
-<<<<<<< HEAD
-        let rx_ds_socket = UdpSocket::bind(RX_DS_ADDR).await?;
-        let rx_app_socket = UdpSocket::bind(RX_CMD_ADDR).await?;
-        
-        let rx_network_socket = UdpSocket::bind("0.0.0.0:5000").await?; // Multicast RX
-        rx_network_socket.join_multicast_v4(
-            RX_MULTICAST_ADDR.parse()?, 
-            "0.0.0.0".parse()?
-        )?;
-
-        // TX Sockets (Router sending data to components)
-        let tx_ds_socket = UdpSocket::bind("0.0.0.0:0").await?;
-        let tx_app_socket = UdpSocket::bind("0.0.0.0:0").await?;
-
-        let tx_network_socket = UdpSocket::bind("0.0.0.0:5001").await?; // Multicast TX
-=======
         // Bind UDP sockets
         let rx_ds_socket = UdpSocket::bind(RX_DS_ADDR)
             .await
             .context("Failed to bind DS RX socket")?;
         log::info!("Listening for Delivery Service messages on {}", RX_DS_ADDR);
-
+        
+        let rx_cmd_socket = UdpSocket::bind(RX_CMD_ADDR)
+            .await
+            .context("Failed to bind Command RX socket")?;
+        log::info!(
+            "Listening for Application messages on {}",
+            RX_APPLICATION_ADDR
+        );  
+      
         let rx_app_socket = UdpSocket::bind(RX_APPLICATION_ADDR)
             .await
             .context("Failed to bind Application RX socket")?;
@@ -207,7 +195,6 @@
         let tx_network_socket = UdpSocket::bind("0.0.0.0:5001")
             .await
             .context("Failed to bind Multicast TX socket")?;
->>>>>>> 0b693390
         tx_network_socket.set_multicast_loop_v4(true)?;
 
         let (tx_corosync_channel, mut rx_corosync_channel) = mpsc::channel::<Vec<u8>>(32);
@@ -241,9 +228,18 @@
                 //  MLS commit messages coming from Corosync being sent to MLS_group_handler for processing
                 Some(data) = rx_corosync_channel.recv() => {
                     log::info!("Corosync → MLS: {} bytes received", data.len());
-                    self.mls_group_handler
-                        .process_incoming_delivery_service_message(&data)
-                        .context("Failed to process message from Corosync")?;
+                    match self.mls_group_handler.process_incoming_delivery_service_message(data) {
+                        Ok(Some((commit, welcome))) => {
+                            corosync::send_message(&self.corosync_handle, commit.tls_serialize_detached().expect("Error serializng").as_slice())
+                              .expect("Failed to send message through Corosync");
+                          corosync::send_message(&self.corosync_handle, welcome.tls_serialize_detached().expect("Error serializng").as_slice())
+                              .expect("Failed to send message through Corosync");
+                          
+                        },
+                        Ok(None) => {}
+                        Err(e) => {
+                            log::error!("Error processing incoming message from DS: {}", e);
+                        }
                 }
 
                 // MLS commit messages coming from MLS_group_handler being sent to Corosync for ordered delivery
@@ -252,39 +248,16 @@
                     let (size, src) = rx_ds_socket.recv_from(&mut buf).await?;
                     Ok((size, src, buf)) as Result<(usize, SocketAddr, [u8; MLS_MSG_BUFFER_SIZE])>
                 } => {
-<<<<<<< HEAD
-                    log::info!("DS → MLS: {} bytes from {}", size, src);
-                    match self.mls_group_handler.process_incoming_delivery_service_message(&buf[..size]) {
-                        Ok(Some((commit, welcome))) => {
-                            tx_ds_socket.send_to(commit.tls_serialize_detached().expect("Error serializng").as_slice(), TX_DS_ADDR).await?;
-                            tx_ds_socket.send_to(welcome.tls_serialize_detached().expect("Error serializng").as_slice(), TX_DS_ADDR).await?;
-                        },
-                        Ok(None) => {}
-                        Err(e) => {
-                            log::error!("Error processing incoming message from DS: {}", e);
-                        }
-                    }
-                }
-
-                // Application → MLS
-=======
-                    log::info!("MLS → DS: {} bytes from {}", size, src);
-                    let data = self.mls_group_handler
-                        .process_outgoing_application_message(&buf[..size])
-                        .context("Failed to process outgoing DS message")?;
-                    corosync::send_message(&self.corosync_handle, &data)
-                        .expect("Failed to send message through Corosync");
-             }
 
                 // AppData coming in from Application, being sent to MLS_group_handler for encryption, then being sent to the Radio Network
->>>>>>> 0b693390
+
                 Ok((size, src, buf)) = async {
                     let mut buf = [0u8; MLS_MSG_BUFFER_SIZE];
-                    let (size, src) = rx_app_socket.recv_from(&mut buf).await?;
+                    let (size, src) = rx_cmd_socket.recv_from(&mut buf).await?;
                     Ok((size, src, buf)) as Result<(usize, SocketAddr, [u8; MLS_MSG_BUFFER_SIZE])>
                 } => {
-                    log::info!("Application → MLS: {} bytes from {}", size, src);
-<<<<<<< HEAD
+                    log::info!("CMD → MLS: {} bytes from {}", size, src);
+
                     let command = parse_command(&buf[..size]);
                     match command {
                         Ok(Command::Add{key_package_bytes})=>{
@@ -323,15 +296,6 @@
                         }
                         Err(_) => todo!(),
                                             }
-=======
-                    let data = self.mls_group_handler
-                        .process_outgoing_application_message(&buf[..size])
-                        .context("Failed to process outgoing app message")?;
-                    tx_network_socket
-                        .send_to(data.as_slice(), "239.255.0.1:5001")
-                        .await
-                        .context("Failed to send AppData as multicast packet to radio network")?;
->>>>>>> 0b693390
                 }
 
                 // Encrypted AppData coming in from radio network, being sent to MLS_group_handler for decryption, then forwarded to Application
@@ -360,17 +324,6 @@
 
                     break;
                 }
-<<<<<<< HEAD
-            }
-        }
-        Ok(())
-        }
-}
-
-
-
-
-=======
 
             }
         }
@@ -378,4 +331,3 @@
         Ok(())
     }
 }
->>>>>>> 0b693390
